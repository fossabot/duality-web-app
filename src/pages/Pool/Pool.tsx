--- conflicted
+++ resolved
@@ -24,7 +24,6 @@
   Tick,
 } from '../../components/LiquiditySelector/LiquiditySelector';
 import useCurrentPriceFromTicks from '../../components/LiquiditySelector/useCurrentPriceFromTicks';
-import RadioButtonGroupInput from '../../components/RadioButtonGroupInput/RadioButtonGroupInput';
 import PriceDataDisclaimer from '../../components/PriceDataDisclaimer';
 
 import { useTokens, Token } from '../../components/TokenPicker/hooks';
@@ -419,13 +418,9 @@
     setInputValueB,
   ]);
 
-<<<<<<< HEAD
   const [chartTypeSelected, setChartTypeSelected] = useState<
     'AMM' | 'Orderbook'
   >('AMM');
-=======
-  const [chartTypeSelected] = useState<'AMM' | 'Orderbook'>('AMM');
->>>>>>> f78689fb
 
   const tickCount = Number(precision || 1);
   useEffect(() => {
@@ -707,93 +702,6 @@
         .join(' ')}
       onSubmit={onSubmit}
     >
-<<<<<<< HEAD
-      <div className="pool-banner hide">
-        <div className="row">
-          <div className="row col-row">
-            <h2>Assets</h2>
-            <button
-              className="button-secondary corner-border ml-1"
-              onClick={() => setValuesConfirmed(false)}
-            >
-              Edit
-            </button>
-          </div>
-          <div className="row col-row">
-            {tokenA && (
-              <button
-                className={[
-                  'badge-default corner-border badge-large',
-                  isValueAZero && 'badge-muted',
-                ].join(' ')}
-                type="button"
-              >
-                {new BigNumber(values[0]).toFormat()}
-                {tokenA.logo_URIs ? (
-                  <img
-                    className="ml-3 mr-2 token-image"
-                    alt={`${tokenA.name} logo`}
-                    // in this context (large images) prefer SVGs over PNGs for better images
-                    src={tokenA.logo_URIs.svg || tokenA.logo_URIs.png}
-                  />
-                ) : (
-                  <FontAwesomeIcon
-                    icon={faCircle}
-                    size="2x"
-                    className="ml-3 mr-2 token-image token-image-not-found"
-                  ></FontAwesomeIcon>
-                )}
-                {tokenA?.symbol}
-              </button>
-            )}
-            {tokenA && tokenB && <div>+</div>}
-            {tokenB && (
-              <button
-                className={[
-                  'badge-default corner-border badge-large',
-                  isValueBZero && 'badge-muted',
-                ].join(' ')}
-                type="button"
-              >
-                {new BigNumber(values[1]).toFormat()}
-                {tokenB.logo_URIs ? (
-                  <img
-                    className="ml-3 mr-2 token-image"
-                    alt={`${tokenB.name} logo`}
-                    // in this context (large images) prefer SVGs over PNGs for better images
-                    src={tokenB.logo_URIs.svg || tokenB.logo_URIs.png}
-                  />
-                ) : (
-                  <FontAwesomeIcon
-                    icon={faCircle}
-                    size="2x"
-                    className="ml-3 mr-2 token-image token-image-not-found"
-                  ></FontAwesomeIcon>
-                )}
-                {tokenB?.symbol}
-              </button>
-            )}
-          </div>
-          <div className="row col-row ml-auto">
-            <RadioButtonGroupInput<'AMM' | 'Orderbook'>
-              className="chart-type-input"
-              values={{
-                AMM: 'Basic',
-                Orderbook: 'Pro',
-              }}
-              value={chartTypeSelected}
-              onChange={setChartTypeSelected}
-            />
-          </div>
-          <div className="row col-row hide">
-            <button className="icon-button" type="button">
-              <FontAwesomeIcon icon={faSliders}></FontAwesomeIcon>
-            </button>
-          </div>
-        </div>
-      </div>
-=======
->>>>>>> f78689fb
       <div className="page pool-page">
         <div
           className={`my-4 chart-card page-card row chart-type--${chartTypeSelected.toLowerCase()}`}
@@ -878,7 +786,6 @@
               </div>
               <div className="row">
                 <div className="col flex">
-<<<<<<< HEAD
                   <div className="row mt-4">
                     <div className="col">
                       <h4 className="">Liquidity Shape</h4>
@@ -907,9 +814,6 @@
                       </div>
                     </div>
                   </div>
-=======
-                  <h4 className="mt-4">Liquidity Shape</h4>
->>>>>>> f78689fb
                   <SelectInput<LiquidityShape>
                     className="col flex"
                     maxColumnCount={4}
@@ -919,7 +823,6 @@
                     getLabel={(feeType) =>
                       feeType ? `${feeType.label}` : 'Select Fee Tier'
                     }
-<<<<<<< HEAD
                     open={chartTypeSelected === 'Orderbook'}
                     OptionComponent={LiquidityShapeOptionComponent}
                   />
@@ -967,21 +870,14 @@
                       </div>
                     </div>
                   )}
-=======
-                    OptionComponent={LiquidityShapeOptionComponent}
-                  />
->>>>>>> f78689fb
                 </div>
               </div>
               <input
                 className="button-primary text-medium mt-3 p-3"
                 type="submit"
-<<<<<<< HEAD
                 disabled={
                   !valuesValid || !hasSufficientFundsA || !hasSufficientFundsB
                 }
-=======
->>>>>>> f78689fb
                 value="Confirm"
               />
             </div>
@@ -1066,103 +962,6 @@
                   />
                 </div>
               </div>
-<<<<<<< HEAD
-=======
-              {chartTypeSelected === 'Orderbook' && (
-                <div className="mt-4 pt-4 page-card orderbook-card">
-                  <RadioButtonGroupInput<number>
-                    className="mx-auto mt-2 mb-4"
-                    buttonClassName="py-3 px-4"
-                    values={(() => {
-                      const map = new Map<number, ReactNode>();
-                      map.set(-1, 'All');
-                      if (rangeMin === rangeMax) {
-                        map.set(0, 1);
-                        return map;
-                      }
-                      for (let index = 0; index < Number(precision); index++) {
-                        map.set(index, index + 1);
-                      }
-                      return map;
-                    })()}
-                    value={userTickSelected}
-                    onChange={(tickSelectedString) => {
-                      setUserTickSelected(tickSelectedString);
-                    }}
-                  />
-                  <div className="row">
-                    <div className="col">
-                      {!userTicks[userTickSelected] ? (
-                        <div className="row precision-card">
-                          <h3 className="card-title mr-auto">
-                            Number of Ticks
-                          </h3>
-                          <StepNumberInput
-                            editable={false}
-                            min={
-                              rangeMin === rangeMax
-                                ? 1
-                                : !isValueAZero && !isValueBZero
-                                ? 2
-                                : 1
-                            }
-                            max={rangeMin === rangeMax ? 1 : 10}
-                            value={rangeMin === rangeMax ? '1' : precision}
-                            onChange={setPrecision}
-                            minSignificantDigits={1}
-                          />
-                          <button
-                            type="button"
-                            className="button-info ml-2"
-                            onClick={() => setPrecision(defaultPrecision)}
-                          >
-                            Auto
-                          </button>
-                        </div>
-                      ) : (
-                        <div className="row tick-price-card">
-                          <h3 className="card-title mr-auto">Price</h3>
-                          <StepNumberInput
-                            key={userTickSelected}
-                            min={priceMin}
-                            max={priceMax}
-                            pressedDelay={500}
-                            pressedInterval={100}
-                            stepFunction={logarithmStep}
-                            value={userTicks[userTickSelected].price.toFixed()}
-                            onChange={(value) => {
-                              setUserTicks((userTicks) => {
-                                // skip non-update
-                                const newValue = new BigNumber(value);
-                                if (
-                                  userTicks[userTickSelected].price.isEqualTo(
-                                    newValue
-                                  )
-                                )
-                                  return userTicks;
-                                // replace singular tick price
-                                return userTicks.map((userTick, index) => {
-                                  return index === userTickSelected
-                                    ? {
-                                        ...userTick,
-                                        price: newValue,
-                                        tickIndex:
-                                          priceToTickIndex(newValue).toNumber(),
-                                      }
-                                    : userTick;
-                                });
-                              });
-                            }}
-                            maxSignificantDigits={maxFractionDigits + 1}
-                            format={formatStepNumberPriceInput}
-                          />
-                        </div>
-                      )}
-                    </div>
-                  </div>
-                </div>
-              )}
->>>>>>> f78689fb
             </div>
           </div>
         </div>
